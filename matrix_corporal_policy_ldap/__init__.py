import re
import time
import json
import sys

import requests

from copy import deepcopy
from argparse import ArgumentParser
from urllib.parse import urljoin
from urllib.parse import quote as _quote

from ldap3 import Connection
from requests_toolbelt import sessions
from requests.adapters import HTTPAdapter
from requests.packages.urllib3.util.retry import Retry


def quote(string):
    return _quote(string, safe="@")


def merge_json(jdefault, jin):
    jout = deepcopy(jdefault)
    for key in jin:
        if key in jout and instance(jin[key], dict):
            jout[key] = merge_json(jdefault[key], jin[key])
        else:
            jout[key] = jin[key]
    return jout


class MatrixCorporalPolicyLdapError(Exception):
    pass


class MConnection:
    endpoints = {
        "list_users": "/_synapse/admin/v2/users?from=0",
        "query_user": "/_synapse/admin/v2/users/{user_id}",
        "create_room": "/_matrix/client/r0/createRoom",
        "create_group": "/_matrix/client/r0/create_group",
        "groups_of_room": "/_matrix/client/r0/rooms/{room_id}/state/m.room.related_groups/",
        "rooms_to_group": "/_matrix/client/r0/groups/{group_id}/admin/rooms/{room_id}",
        "rooms_of_group": "/_matrix/client/r0/groups/{group_id}/rooms",
    }
    username_regex = r"@(?P<username>[a-z0-9._=\-\/]+):"

    def __init__(self, address, servername, token, *, maxretries=5):
        self.address = address
        self.servername = servername
        self.auth_header = {"Authorization": f"Bearer {token}"}
        self._maxtreies = maxretries

        self.user_regex = re.compile(self.username_regex + re.escape(servername))

        # set a default base for the url
        self.session = sessions.BaseUrlSession(base_url=address)
        # set auth_header as default
        self.session.headers.update(self.auth_header)
        # check non 4XX or 5XX status code on each response
        self.session.hooks["response"] = [
            lambda response, *args, **kwargs: response.raise_for_status()
        ]

    def _get(self, endpoint, message, *args, **kwargs):
<<<<<<< HEAD
        for i in range(self._maxretries):
            try:
                req = self.session.get(endpoint, *args, **kwargs)
            except requests.exceptions.HTTPError as e:
                if e.response.status_code == 429:
                    time.sleep(req.json()["retry_after_ms"] / 1000)
                else:
                    raise MatrixCorporalPolicyLdapError(
                        message + f" Status: {e.response.status_code},Reason:{e.response.reason}"
                    )
        return req

    def _post(self, endpoint, message, *args, **kwargs):
        for i in range(self._maxretries):
            try:
                req = self.session.post(endpoint, *args, **kwargs)
            except requests.exceptions.HTTPError as e:
                if e.response.status_code == 429:
                    time.sleep(req.json()["retry_after_ms"] / 1000)
                else:
                    raise MatrixCorporalPolicyLdapError(
                        message + f" Status: {e.response.status_code},Reason:{e.response.reason}"
                    )
        return req

    def _put(self, endpoint, message, *args, **kwargs):
        for i in range(self._maxretries):
            try:
                req = self.session.put(endpoint, *args, **kwargs)
            except requests.exceptions.HTTPError as e:
                if e.response.status_code == 429:
                    time.sleep(req.json()["retry_after_ms"] / 1000)
                else:
                    raise MatrixCorporalPolicyLdapError(
                        message + f" Status: {e.response.status_code},Reason:{e.response.reason}"
                    )
        return req
=======
        try:
            return self.session.get(endpoint, *args, **kwargs)
        except requests.exceptions.HTTPError as e:
            raise MatrixCorporalPolicyLdapError(
                message
                + f" Status: {e.response.status_code},Reason:{e.response.reason}"
            )

    def _post(self, endpoint, message, *args, **kwargs):
        try:
            return self.session.post(endpoint, *args, **kwargs)
        except requests.exceptions.HTTPError as e:
            raise MatrixCorporalPolicyLdapError(
                message
                + f" Status: {e.response.status_code},Reason:{e.response.reason}"
            )

    def _put(self, endpoint, message, *args, **kwargs):
        try:
            return self.session.put(endpoint, *args, **kwargs)
        except requests.exceptions.HTTPError as e:
            raise MatrixCorporalPolicyLdapError(
                message
                + f" Status: {e.response.status_code},Reason:{e.response.reason}"
            )
>>>>>>> dd3fc847

    def user_id(self, username):
        return f"@{username}:{self.servername}"

    def group_id(self, groupname):
        return f"+{groupname}:{self.servername}"

    def get_matrix_users(self):
        req = self._get(self.endpoints["list_users"], "Failed to fetch userlist.")
        users = [
            userdic["name"]
            for userdic in req.json()["users"]
            if not userdic["deactivated"]
        ]
        users = []
        for user in users
            match = self.user_regex.search(user)
            if match:
                users.append(u.group('username'))
        return users

    def query_matrix_user(self, user_id):
        req = self._get(
            self.endpoints["query_user"].format(user_id=quote(user_id)),
            "Failed to query user.",
        )
        return req.json()

    def last_seen_user(self, user_id):
        query = self.query_matrix_user(user_id)
        last_seen = max(
            [
                connection["last_seen"]
                for device in query["devices"].values()
                for session in device["sessions"]
                for connection in session["connections"].values()
            ]
        )
        return last_seen

    def get_groups_of_room(self, room_id):
        try:
            req = self._get(
                self.endpoints["groups_of_room"].format(room_id=quote(room_id))
            )
            return req.json()["groups"]
        except requests.exceptions.HTTPError as e:
            if req.status_code == 404:
                return []
            else:
                raise MatrixCorporalPolicyLdapError(
                    f"Failed to get groups of room. Status: {e.request.status_code},Reason:{e.request.reason}"
                )

    def get_rooms_of_group(self, group_id):
        req = self._get(
            self.endpoints["rooms_of_group"].format(group_id=quote(group_id)),
            "Failed to get rooms of group.",
        )
        return [room["room_id"] for room in req.json()["chunk"]]

    def create_room(self, room_params):
        req = self._post(
            self.endpoints["create_room"],
            "Failed to create room.",
            headers={"Content-Type": "application/json"},
            json=room_params,
        )
        return req.json()["room_id"]

    def create_group(self, group_params):
        req = self._post(
            self.endpoints["create_group"],
            "Failed to create group.",
            headers={"Content-Type": "application/json"},
            json=group_params,
        )
        return req.json()["group_id"]

    def add_room_to_group(self, group_id, room_id, visibility):
        req = self._put(
            self.endpoints["rooms_to_group"].format(
                group_id=quote(group_id), room_id=quote(room_id),
            ),
            "Failed to add room to group.",
            headers={**self.auth_header, "Content-Type": "application/json",},
            json={"m.visibility": {"type": visibility}},
        )

        old_groups = self.get_groups_of_room(room_id)
        if group_id not in old_groups:
            req = self._put(
                self.endpoints["groups_of_room"].format(room_id=quote(room_id)),
                "Failed to add group to room.",
                headers={**self.auth_header, "Content-Type": "application/json",},
                json={"groups": old_groups + [group_id]},
            )


class PolicyConfig:
    @staticmethod
    def defaults_config(config):
        oconfig = {
            "corporal": {
                "schemaVersion": 1,
                "flags": {"allowCustomUserDisplayNames": True, "allowCustomUserAvatars": True},
            },
            "deactivate_after": 180,
            "user_defaults": {"authType": "rest", "authCredential": "http://localhost:8090"},
            "user_mode": "existing",
            "ldap": {
                "scope": "LEVEL",
                "user_filter": None,
                "user_avatar_uri": None,
                "group_prefix": "",
            },
            "users": [],
        }
        merge_json(oconfig, config)
        return oconfig

    @staticmethod
    def defaults_room(room):
        preset_types = ("private_chat", "trusted_private_chat", "public_chat")

        oroom = {
            "topic": "",
            "preset": "private_chat",
            "creation_content": {"m.federate": False},
        }
        if isinstance(room, dict):
            oroom.update(name=room["room_alias_name"])
            oroom.update(room)
        else:
            oroom.update({"room_alias_name": room, "name": room})

        assert oroom["preset"] in preset_types, "Invalid room preset!"
        return oroom

    @staticmethod
    def defaults_group(group):
        if isinstance(group, dict):
            localpart = group.get("localpart", group["ldap_id"])
            ogroup = {
                "ldap_id": group["ldap_id"],
                "rooms": group.get("rooms", []),
                "room_visibility": group.get("room_visibility", "private"),
                "localpart": localpart,
                "data": {
                    "localpart": localpart,
                    "profile": {"name": group.get("name", group["ldap_id"])},
                }
            }
        else:
            ogroup = {
                "ldap_id": group,
                "localpart": group,
                "room_visibility": "private",
                "rooms": [],
                "data": {"localpart": group, "profile": {"name": group}},
            }
        return ogroup

    def __init__(self, config):
        config = self.defaults_config(config)
        self.corporal = config["corporal"]
        self.ldap = config["ldap"]
        self.user_mode = config["user_mode"]
        self.groups = [self.defaults_group(group) for group in config["communities"]]
        self.rooms = [self.defaults_room(room) for room in config["rooms"]]
        self.user_defaults = config["user_defaults"]
        self.users = config["users"]
        self.lookup_path = config["lookup_path"]

        try:
            f = open(self.lookup_path)
            self.lookup = json.load(f)
        except FileNotFoundError:
            f = open(self.lookup_path, "w")
            self.lookup = {"rooms": {}, "groups": {}}
            json.dump(self.lookup, f)
        finally:
            f.close()

        self.matrix_connection = MConnection(
            config["homeserver_api_endpoint"],
            config["homeserver_domain_name"],
            config["admin_auth_token"],
        )
        self.ldap_connection = Connection(
            self.ldap["url"], self.ldap["binddn"], self.ldap["binddn_pw"]
        )

    def rebind_ldap(self):
        if not self.ldap_connection.bound:
            try:
                self.ldap_connection.rebind()
            except Exception as e:
                raise MatrixCorporalPolicyLdapError(
                    f"Failed to connect to LDAP server: {e.args}"
                )

    def create_missing_rooms_and_groups(self):
        existing_rooms = self.lookup["rooms"]
        existing_groups = self.lookup["groups"]
        try:
            for room in self.rooms:
                if room["room_alias_name"] not in existing_rooms.keys():
                    room_id = self.matrix_connection.create_room(room)
                    existing_rooms.update({room["room_alias_name"]: room_id})
            for group in self.groups:
                data = group["data"]
                if data["localpart"] not in existing_groups.keys():
                    group_id = self.matrix_connection.create_group(data)
                    existing_groups.update({data["localpart"]: group_id})
                else:
                    group_id = existing_groups[data["localpart"]]
                rooms_in_group = self.matrix_connection.get_rooms_of_group(group_id)
                for room in group["rooms"]:
                    if existing_rooms[room] not in rooms_in_group:
                        self.matrix_connection.add_room_to_group(
                            group_id, existing_rooms[room], group["room_visibility"]
                        )
        finally:
            self.lookup["rooms"].update(existing_rooms)
            self.lookup["groups"].update(existing_groups)
            self.save_lookup()

    def get_users(self):
        query = "({}=*)".format(self.ldap["user_id"])
        if self.ldap["user_filter"] is not None:
            query = "(& {} {})".format(query, self.ldap["user_filter"])
        self.rebind_ldap()
        self.ldap_connection.search(
            self.ldap["user_base"],
            query,
            attributes=["*"],
            search_scope=self.ldap["scope"],
        )
        users = self.ldap_connection.entries
        if self.user_mode == "existing":
            existing_users = self.matrix_connection.get_matrix_users()
            users = [
                user for user in users if user[self.ldap["user_id"]] in existing_users
            ]
        elif self.user_mode == "list":
            users = [user for user in users if user[self.ldap["user_id"]] in self.users]
        return users

    def user_policy(self, user_result):
        policy = {**self.user_defaults}
        username = user_result[self.ldap["user_id"]].value
        display_name = user_result[
            self.ldap.get("user_displayname", self.ldap["user_id"])
        ].value
        if self.ldap["user_avatar_uri"] is None:
            avatar_uri = ""
        else:
            avatar_uri = user_result[self.user["avatarUri"]]
        user_id = self.matrix_connection.user_id(username)
        groups_and_rooms = [
            (
                self.lookup["groups"][group["localpart"]],
                [self.lookup["rooms"][room] for room in group["rooms"]],
            )
            for group in self.groups
            if "{}={}{},{}".format(
                self.ldap["group_id"],
                self.ldap["group_prefix"],
                group["ldap_id"],
                group.get("ldap_base", self.ldap["group_base"]),
            )
            in user_result.memberof
        ]
        if groups_and_rooms:
            groups, roomlist = zip(*groups_and_rooms)
            rooms = list(set(room for group_rooms in roomlist for room in group_rooms))
            groups = list(groups)
        else:
            groups, rooms = [], []
        policy.update(
            {
                "id": user_id,
                "active": True,
                "displayName": display_name,
                "avatarUri": avatar_uri,
                "joinedCommunityIds": groups,
                "joinedRoomIds": rooms,
            }
        )
        return policy

    def generate_policy(self):
        policy = deepcopy(self.corporal)
        users = self.get_users()
        user_policies = [self.user_policy(user) for user in users]
        room_ids = list(self.lookup["rooms"].values())
        group_ids = list(self.lookup["groups"].values())
        policy.update(
            {
                "managedCommunityIds": group_ids,
                "managedRoomIds": room_ids,
                "users": user_policies,
            }
        )
        return policy

    def save_lookup(self):
        with open(self.lookup_path, "w") as f:
            json.dump(self.lookup, f)


def main():
    parser = ArgumentParser(
        description="Generate policy for matrix-corporal from ldap."
    )
    parser.add_argument("configfile", help="config json")
    parser.add_argument(
        "-r",
        "--repeat",
        type=int,
        default=None,
        help="""Minute interval in which the policy will get updated.
                If not specified the policy will get generated once.
                The config file will only be read on startup.""",
    )
    parser.add_argument(
        "-o",
        "--output",
        default=None,
        help="Output path of the generated policy. Defaults to standard output.",
    )
    args = parser.parse_args()
    with open(args.configfile, "r") as f:
        config = json.load(f)
    policy_config = PolicyConfig(config)
    policy_config.create_missing_rooms_and_groups()
    while True:
        policy = policy_config.generate_policy()
        if args.output is None:
            json.dump(policy, sys.stdout)
        else:
            with open(args.output, "r") as f:
                oldpolicy = json.load(f)
            if policy != oldpolicy:
                with open(args.output, "w") as f:
                    json.dump(policy, f)
        if args.repeat is None:
            break
        else:
            time.sleep(args.repeat * 60)


if __name__ == "__main__":
    main()<|MERGE_RESOLUTION|>--- conflicted
+++ resolved
@@ -64,7 +64,6 @@
         ]
 
     def _get(self, endpoint, message, *args, **kwargs):
-<<<<<<< HEAD
         for i in range(self._maxretries):
             try:
                 req = self.session.get(endpoint, *args, **kwargs)
@@ -102,33 +101,6 @@
                         message + f" Status: {e.response.status_code},Reason:{e.response.reason}"
                     )
         return req
-=======
-        try:
-            return self.session.get(endpoint, *args, **kwargs)
-        except requests.exceptions.HTTPError as e:
-            raise MatrixCorporalPolicyLdapError(
-                message
-                + f" Status: {e.response.status_code},Reason:{e.response.reason}"
-            )
-
-    def _post(self, endpoint, message, *args, **kwargs):
-        try:
-            return self.session.post(endpoint, *args, **kwargs)
-        except requests.exceptions.HTTPError as e:
-            raise MatrixCorporalPolicyLdapError(
-                message
-                + f" Status: {e.response.status_code},Reason:{e.response.reason}"
-            )
-
-    def _put(self, endpoint, message, *args, **kwargs):
-        try:
-            return self.session.put(endpoint, *args, **kwargs)
-        except requests.exceptions.HTTPError as e:
-            raise MatrixCorporalPolicyLdapError(
-                message
-                + f" Status: {e.response.status_code},Reason:{e.response.reason}"
-            )
->>>>>>> dd3fc847
 
     def user_id(self, username):
         return f"@{username}:{self.servername}"
